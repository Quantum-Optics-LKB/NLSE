--- conflicted
+++ resolved
@@ -92,7 +92,6 @@
         Isat2 (float): Saturation parameter of second component
     """
     # Saturation parameter
-    # sat = 1 / (1 + (A_sq_1 + A_sq_2) / Isat)
     sat = 1 / (1 + A_sq_1 * 1 / Isat1 + A_sq_2 * 1 / Isat2)
     # Interactions
     arg = 1j * (g11 * A_sq_1 * sat + g12 * A_sq_2 * sat)
@@ -130,11 +129,7 @@
         Isat2 (float): Saturation parameter of second component
     """
     # Saturation parameter
-<<<<<<< HEAD
     sat = 1 / (1 + A_sq_1 * 1 / Isat1 + A_sq_2 * 1 / Isat2)
-=======
-    sat = 1 / (1 + (A_sq_1 + A_sq_2) / Isat)
->>>>>>> 9053e7fa
     # Interactions
     arg = 1j * (g11 * A_sq_1 * sat + g12 * A_sq_2 * sat)
     # Losses
