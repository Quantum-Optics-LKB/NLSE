# Generate the NLSE Documentation

We are using the `mkdocs` package to generate the documentation for the `NLSE` package. The documentation is written in markdown and can be found in the `docs` directory.

## Installation

The documentation is based on the `mkdocs` package.

MkDocs requires a recent version of Python and the Python package manager, pip, to be installed on your system.

You can check if you already have these installed from the command line:

```
$ python --version
Python 3.8.2
$ pip --version
pip 20.0.2 from /usr/local/lib/python3.8/site-packages/pip (python 3.8)
```

If you already have those packages installed, you may skip down to Installing MkDocs. Otherwise refer to the appropriate documentation for your system.

### Install the mkdocs package

Install the mkdocs package using pip:

```
pip install mkdocs
```

You should now have the mkdocs command installed on your system. Run `mkdocs
--version` to check that everything worked okay.

```
$ mkdocs --version
mkdocs, version 1.2.0 from /usr/local/lib/python3.8/site-packages/mkdocs (Python 3.8)
```

### Extra packages

<<<<<<< HEAD
You need to install packages to support the markdown extensions : [mkdocstrings](https://pypi.org/project/mkdocstrings/) and [mkdocs-jupyter](https://github.com/danielfrg/mkdocs-jupyter) used in the documentation. You can install these using pip:

```
=======
You need to install packages to support the markdown extensions : [mkdocsmateral](https://github.com/squidfunk/mkdocs-material), [mkdocstrings](https://pypi.org/project/mkdocstrings/) and [mkdocs-jupyter](https://github.com/danielfrg/mkdocs-jupyter) used in the documentation. You can install these using pip:

```
pip install mkdocs-material
>>>>>>> 9053e7fa
pip install mkdocs-jupyter
pip install mkdocstrings
```

And associated dependencies:

```
pip install pyqtwebengine
```

### Note

If you are using Windows, some of the above commands may not work out-of-the-box.

A quick solution may be to preface every Python command with `python -m` like this:

```
python -m pip install mkdocs
python -m mkdocs
```

## Testing the site

To test the site locally, run the following command:

```
mkdocs serve
```

Then go to Serving on http://127.0.0.1:8000/ in your browser.

## Building the site

That's looking good. You're ready to deploy the first pass of your MkLorum documentation. First build the documentation:

```
mkdocs build
```

<<<<<<< HEAD
# This will create a new directory, named `site`.

# Documentation of NLSE

## Installation

pip install mkdocs

## Dev server

To launch the dev server : mkdocs serve
Then go to [Here](http://127.0.0.1:8000/)
=======
This will create a new directory, named `site`.
>>>>>>> 9053e7fa
<|MERGE_RESOLUTION|>--- conflicted
+++ resolved
@@ -37,16 +37,11 @@
 
 ### Extra packages
 
-<<<<<<< HEAD
-You need to install packages to support the markdown extensions : [mkdocstrings](https://pypi.org/project/mkdocstrings/) and [mkdocs-jupyter](https://github.com/danielfrg/mkdocs-jupyter) used in the documentation. You can install these using pip:
 
-```
-=======
 You need to install packages to support the markdown extensions : [mkdocsmateral](https://github.com/squidfunk/mkdocs-material), [mkdocstrings](https://pypi.org/project/mkdocstrings/) and [mkdocs-jupyter](https://github.com/danielfrg/mkdocs-jupyter) used in the documentation. You can install these using pip:
 
 ```
 pip install mkdocs-material
->>>>>>> 9053e7fa
 pip install mkdocs-jupyter
 pip install mkdocstrings
 ```
@@ -86,7 +81,6 @@
 mkdocs build
 ```
 
-<<<<<<< HEAD
 # This will create a new directory, named `site`.
 
 # Documentation of NLSE
@@ -99,6 +93,3 @@
 
 To launch the dev server : mkdocs serve
 Then go to [Here](http://127.0.0.1:8000/)
-=======
-This will create a new directory, named `site`.
->>>>>>> 9053e7fa
