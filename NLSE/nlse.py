#!/usr/bin/env python3
# -*- coding: utf-8 -*-
# @author: Tangui Aladjidi / Clara Piekarski
"""NLSE Main module."""

import multiprocessing
import pickle
import time
import tqdm
import matplotlib.pyplot as plt
import numpy as np
import pyfftw
from scipy.constants import c, epsilon_0
from scipy import signal
from scipy import special
from . import kernels_cpu
from .utils import __BACKEND__, __CUPY_AVAILABLE__, __PYOPENCL_AVAILABLE__
from typing import Union, Callable

if __CUPY_AVAILABLE__:
    import cupy as cp
    from pyvkfft.cuda import VkFFTApp as VkFFTApp_cuda
    import cupyx.scipy.signal as signal_cp
    from . import kernels_gpu

if __PYOPENCL_AVAILABLE__:
    import pyopencl as cl
    from pyopencl import array as cla
    from pyvkfft.opencl import VkFFTApp as VkFFTApp_cl
    from . import kernels_cl

pyfftw.config.NUM_THREADS = multiprocessing.cpu_count()
pyfftw.config.PLANNER_EFFORT = "FFTW_MEASURE"
pyfftw.interfaces.cache.enable()


class NLSE:
    """A class to solve NLSE"""

    __CUPY_AVAILABLE__ = __CUPY_AVAILABLE__
    __PYOPENCL_AVAILABLE__ = __PYOPENCL_AVAILABLE__

    def __init__(
        self,
        alpha: float,
        puiss: float,
        window: float,
        n2: float,
        V: Union[np.ndarray, None],
        L: float,
        NX: int = 1024,
        NY: int = 1024,
        Isat: float = np.inf,
        nl_length: float = 0,
        wvl: float = 780e-9,
        backend: str = __BACKEND__,
    ) -> object:
        """Instantiates the simulation.
        Solves an equation : d/dz psi = -1/2k0(d2/dx2 + d2/dy2) psi + k0 dn psi +
          k0 n2 psi**2 psi
        Args:
            alpha (float): alpha
            puiss (float): Power in W
            window (float): Computational window in the transverse plane in m.
            n2 (float): Non linear coeff in m^2/W
            V (np.ndarray): Potential.
            L (float): Length in m of the nonlinear medium
            NX (int, optional): Number of points in the x direction. Defaults to 1024.
            NY (int, optional): Number of points in the y direction. Defaults to 1024.
            Isat (float): Saturation intensity in W/m^2
            nl_length (float): Non local length in m
            wvl (float): Wavelength in m
<<<<<<< HEAD
            backend (str, optional): "GPU", "CPU" or "CL". Defaults to __BACKEND__.
=======
            backend (str, optional): Will run using the "GPU" or "CPU". Defaults to __BACKEND__.
>>>>>>> 9053e7fa
        """
        # listof physical parameters
        self.backend = backend
        if self.backend == "GPU" and self.__CUPY_AVAILABLE__:
            self._kernels = kernels_gpu
            self._convolution = signal_cp.oaconvolve
        elif self.backend == "CL" and self.__PYOPENCL_AVAILABLE__:
            self._kernels = kernels_cl
            self._cl_queue = cl.CommandQueue(cl.create_some_context(interactive=False))
        else:
            if backend in ["GPU", "CL"]:
                print("Backend not available, switching to CPU")
            if backend != "CPU":
                print("Available backends are GPU, CPU or CL, switching to CPU")
            self.backend = "CPU"
            self._kernels = kernels_cpu
            self._convolution = signal.oaconvolve

        self.n2 = n2
        self.V = V
        self.wl = wvl
        self.k = 2 * np.pi / self.wl
        self.L = L  # length of the non linear medium
        self.alpha = alpha
        self.puiss = puiss
        self.I_sat = Isat
        # number of grid points in X (even, best is power of 2 or low prime factors)
        self.NX = NX
        self.NY = NY
        self.window = window
        Dn = self.n2 * self.puiss / self.window**2
        z_nl = 1 / (self.k * abs(Dn))
        if isinstance(z_nl, np.ndarray):
            z_nl = z_nl.min()
        self.delta_z = 5e-3 * z_nl
        # transverse coordinate
        self.X, self.delta_X = np.linspace(
            -self.window / 2,
            self.window / 2,
            num=NX,
            endpoint=False,
            retstep=True,
            dtype=np.float32,
        )
        self.Y, self.delta_Y = np.linspace(
            -self.window / 2,
            self.window / 2,
            num=NY,
            endpoint=False,
            retstep=True,
            dtype=np.float32,
        )
        # define last axes for broadcasting operations
        self._last_axes = (-2, -1)

        self.XX, self.YY = np.meshgrid(self.X, self.Y)
        # definition of the Fourier frequencies for the linear step
        self.Kx = 2 * np.pi * np.fft.fftfreq(self.NX, d=self.delta_X)
        self.Ky = 2 * np.pi * np.fft.fftfreq(self.NY, d=self.delta_Y)
        self.Kxx, self.Kyy = np.meshgrid(self.Kx, self.Ky)
        self.propagator = None
        self.plans = None
        self.nl_length = nl_length
        if self.nl_length > 0:
            d = self.nl_length // self.delta_X
            x = np.arange(-3 * d, 3 * d + 1)
            y = np.arange(-3 * d, 3 * d + 1)
            XX, YY = np.meshgrid(x, y)
            R = np.hypot(XX, YY)
            self.nl_profile = special.kn(0, R / d)
            self.nl_profile[
                self.nl_profile.shape[0] // 2, self.nl_profile.shape[1] // 2
            ] = np.nanmax(self.nl_profile[np.logical_not(np.isinf(self.nl_profile))])
            self.nl_profile /= self.nl_profile.sum()
        else:
            self.nl_profile = np.ones((self.NY, self.NX), dtype=np.float32)

    def _build_propagator(self) -> np.ndarray:
        """Build the linear propagation matrix.

        Returns:
            propagator (np.ndarray): the propagator matrix
        """
        propagator = np.exp(
            -1j * 0.5 * (self.Kxx**2 + self.Kyy**2) / self.k * self.delta_z
        ).astype(np.complex64)
        return propagator

    def _build_fft_plan(self, A: np.ndarray) -> list:
        """Builds the FFT plan objects for propagation

        Args:
            A (np.ndarray): Array to transform.
        Returns:
            list: A list containing the FFT plans
        """
        if self.backend == "GPU" and self.__CUPY_AVAILABLE__:
            stream = cp.cuda.get_current_stream()
            plan_fft = VkFFTApp_cuda(
                A.shape,
                A.dtype,
                ndim=len(self._last_axes),
                stream=stream,
                inplace=True,
                norm=1,
                tune=True,
            )
            return [plan_fft]
        elif self.backend == "CL" and self.__PYOPENCL_AVAILABLE__:
            plan_fft = VkFFTApp_cl(
                A.shape,
                A.dtype,
                ndim=len(self._last_axes),
                queue=self._cl_queue,
                inplace=True,
                norm=1,
                tune=True,
            )
            return [plan_fft]
        else:
            # try to load previous fftw wisdom
            try:
                with open("fft.wisdom", "rb") as file:
                    wisdom = pickle.load(file)
                    pyfftw.import_wisdom(wisdom)
            except FileNotFoundError:
                print("No FFT wisdom found, starting over ...")
            plan_fft = pyfftw.FFTW(
                A,
                A,
                direction="FFTW_FORWARD",
                threads=multiprocessing.cpu_count(),
                axes=self._last_axes,
            )
            plan_ifft = pyfftw.FFTW(
                A,
                A,
                direction="FFTW_BACKWARD",
                threads=multiprocessing.cpu_count(),
                axes=self._last_axes,
            )
            with open("fft.wisdom", "wb") as file:
                wisdom = pyfftw.export_wisdom()
                pickle.dump(wisdom, file)
            return [plan_fft, plan_ifft]

    def _prepare_output_array(self, E_in: np.ndarray, normalize: bool) -> np.ndarray:
        """Prepare the output arrays depending on __BACKEND__.

        Prepares the A and A_sq arrays to store the field and its modulus.
        Args:
            E_in (np.ndarray): Input array
            normalize (bool): Normalize the field to the total power.
        Returns:
            A (np.ndarray): Output field array
            A_sq (np.ndarray): Output field modulus squared array
        """
        if self.backend == "GPU" and self.__CUPY_AVAILABLE__:
            A = cp.zeros_like(E_in)
            A_sq = cp.zeros_like(A, dtype=A.real.dtype)
            E_in = cp.asarray(E_in)
        elif self.backend == "CL" and self.__PYOPENCL_AVAILABLE__:
            A = cla.zeros(self._cl_queue, E_in.shape, E_in.dtype)
            A_sq = cla.zeros(self._cl_queue, E_in.shape, E_in.real.dtype)
            E_in = cla.to_device(self._cl_queue, E_in)
        else:
            A = pyfftw.zeros_aligned(
                E_in.shape, dtype=E_in.dtype, n=pyfftw.simd_alignment
            )
            A_sq = np.zeros_like(A, dtype=A.real.dtype)
        if normalize:
            # normalization of the field
            if self.backend == "CL" and self.__PYOPENCL_AVAILABLE__:
                arr = E_in.real * E_in.real + E_in.imag * E_in.imag
                arr *= self.delta_X * self.delta_Y
                integral = cla.sum(
                    arr,
                    dtype=arr.dtype,
                    queue=self._cl_queue,
                )
            else:
                integral = (
                    (E_in.real * E_in.real + E_in.imag * E_in.imag)
                    * self.delta_X
                    * self.delta_Y
                ).sum(axis=self._last_axes)
            integral *= c * epsilon_0 / 2
            E_00 = (self.puiss / integral) ** 0.5
            A[:] = (E_00.T * E_in.T).T
        else:
            A[:] = E_in
        return A, A_sq

    def _send_arrays_to_gpu(self) -> None:
        """
        Send arrays to GPU.
        """
        if self.backend == "GPU" and self.__CUPY_AVAILABLE__:
            if self.V is not None:
                self.V = cp.asarray(self.V)
            self.nl_profile = cp.asarray(self.nl_profile)
            self.propagator = cp.asarray(self.propagator)
            # for broadcasting of parameters in case they are
            # not already on the GPU
            if isinstance(self.n2, np.ndarray):
                self.n2 = cp.asarray(self.n2)
            if isinstance(self.alpha, np.ndarray):
                self.alpha = cp.asarray(self.alpha)
            if isinstance(self.I_sat, np.ndarray):
                self.I_sat = cp.asarray(self.I_sat)
        elif self.backend == "CL" and self.__PYOPENCL_AVAILABLE__:
            if self.V is not None:
                self.V = cla.to_device(self._cl_queue, self.V)
            self.nl_profile = cla.to_device(self._cl_queue, self.nl_profile)
            self.propagator = cla.to_device(self._cl_queue, self.propagator)
            # for broadcasting of parameters in case they are
            # not already on the GPU
            if isinstance(self.n2, np.ndarray):
                self.n2 = cla.to_device(self._cl_queue, self.n2)
            if isinstance(self.alpha, np.ndarray):
                self.alpha = cla.to_device(self._cl_queue, self.alpha)
            if isinstance(self.I_sat, np.ndarray):
                self.I_sat = cla.to_device(self._cl_queue, self.I_sat)

    def _retrieve_arrays_from_gpu(self) -> None:
        """
        Retrieve arrays from GPU.
        """
        if self.V is not None:
            self.V = self.V.get()
        self.nl_profile = self.nl_profile.get()
        self.propagator = self.propagator.get()
        if isinstance(self.n2, cp.ndarray):
            self.n2 = self.n2.get()
        if isinstance(self.alpha, cp.ndarray):
            self.alpha = self.alpha.get()
        if isinstance(self.I_sat, cp.ndarray):
            self.I_sat = self.I_sat.get()

    def split_step(
        self,
        A: np.ndarray,
        A_sq: np.ndarray,
        V: Union[np.ndarray, None],
        propagator: np.ndarray,
        plans: list,
        precision: str = "single",
    ) -> None:
        """Split step function for one propagation step

        Args:
            A (np.ndarray): Field to propagate
            A_sq (np.ndarray): Field modulus squared.
            V (np.ndarray): Potential field (can be None).
            propagator (np.ndarray): Propagator matrix.
            plans (list): List of FFT plan objects. Either a single FFT plan for
            both directions
            (GPU case) or distinct FFT and IFFT plans for FFTW.
            precision (str, optional): Single or double application of the nonlinear
            propagation step.
            Defaults to "single".
        """
        if (
            self.backend == "GPU"
            and self.__CUPY_AVAILABLE__
            or self.backend == "CL"
            and self.__PYOPENCL_AVAILABLE__
        ):
            # on GPU, only one plan for both FFT directions
            plan_fft = plans[0]
        else:
            plan_fft, plan_ifft = plans
        if precision == "double":
            self._kernels.square_mod(A, A_sq)
            if self.nl_length > 0:
                A_sq[:] = self._convolution(
                    A_sq, self.nl_profile, mode="same", axes=self._last_axes
                )
            if V is None:
                self._kernels.nl_prop_without_V(
                    A,
                    A_sq,
                    self.delta_z / 2,
                    self.alpha / 2,
                    self.k / 2 * self.n2 * c * epsilon_0,
                    2 * self.I_sat / (epsilon_0 * c),
                )
            else:
                self._kernels.nl_prop(
                    A,
                    A_sq,
                    self.delta_z / 2,
                    self.alpha / 2,
                    self.k / 2 * V,
                    self.k / 2 * self.n2 * c * epsilon_0,
                    2 * self.I_sat / (epsilon_0 * c),
                )
        if (
            self.backend == "GPU"
            and self.__CUPY_AVAILABLE__
            or self.backend == "CL"
            and self.__PYOPENCL_AVAILABLE__
        ):
            plan_fft.fft(A, A)
            # linear step in Fourier domain (shifted)
            A *= propagator
            plan_fft.ifft(A, A)
        else:
            plan_fft(input_array=A, output_array=A)
            np.multiply(A, propagator, out=A)
            plan_ifft(input_array=A, output_array=A, normalise_idft=True)
        self._kernels.square_mod(A, A_sq)
        if self.nl_length > 0:
            A_sq[:] = self._convolution(
                A_sq, self.nl_profile, mode="same", axes=self._last_axes
            )
        if precision == "double":
            if V is None:
                self._kernels.nl_prop_without_V(
                    A,
                    A_sq,
                    self.delta_z / 2,
                    self.alpha / 2,
                    self.k / 2 * self.n2 * c * epsilon_0,
                    2 * self.I_sat / (epsilon_0 * c),
                )
            else:
                self._kernels.nl_prop(
                    A,
                    A_sq,
                    self.delta_z / 2,
                    self.alpha / 2,
                    self.k / 2 * V,
                    self.k / 2 * self.n2 * c * epsilon_0,
                    2 * self.I_sat / (epsilon_0 * c),
                )
        else:
            if V is None:
                self._kernels.nl_prop_without_V(
                    A,
                    A_sq,
                    self.delta_z,
                    self.alpha / 2,
                    self.k / 2 * self.n2 * c * epsilon_0,
                    2 * self.I_sat / (epsilon_0 * c),
                )
            else:
                self._kernels.nl_prop(
                    A,
                    A_sq,
                    self.delta_z,
                    self.alpha / 2,
                    self.k / 2 * V,
                    self.k / 2 * self.n2 * c * epsilon_0,
                    2 * self.I_sat / (epsilon_0 * c),
                )

    def out_field(
        self,
        E_in: np.ndarray,
        z: float,
        plot: bool = False,
        precision: str = "single",
        verbose: bool = True,
        normalize: bool = True,
        callback: Union[list[callable], callable] = None,
        callback_args: Union[list[tuple], tuple] = (),
    ) -> np.ndarray:
        """Propagates the field at a distance z
        Args:
            E_in (np.ndarray): Normalized input field (between 0 and 1)
            z (float): propagation distance in m
            plot (bool, optional): Plots the results. Defaults to False.
            precision (str, optional): Does a "double" or a "single" application
            of the nonlinear term.
            This leads to a dz (single) or dz^3 (double) precision.
            Defaults to "single".
            verbose (bool, optional): Prints progress and time. Defaults to True.
            normalize (bool, optional): Normalize the field to the total power.
            Defaults to True.
            callback (callable, optional): Callback function. Defaults to None.
            *args: Additional arguments for the callback function.
        Returns:
            np.ndarray: Propagated field in proper units V/m
        """
        assert (
            E_in.shape[self._last_axes[0] :] == self.XX.shape[self._last_axes[0] :]
        ), "Shape mismatch"
        assert E_in.dtype in [
            np.complex64,
            np.complex128,
        ], "Type mismatch, E_in should be complex64 or complex128"
        Z = np.arange(
            self.delta_z, z + self.delta_z, step=self.delta_z, dtype=E_in.real.dtype
        )
        A, A_sq = self._prepare_output_array(E_in, normalize)
        self.plans = self._build_fft_plan(A)
        # define propagator if not already done
        if self.propagator is None:
            self.propagator = self._build_propagator()
        if (
            self.backend == "GPU"
            and self.__CUPY_AVAILABLE__
            or self.backend == "CL"
            and self.__PYOPENCL_AVAILABLE__
        ):
            self._send_arrays_to_gpu()
        if self.V is None:
            V = self.V
        else:
            V = self.V.copy()
        if verbose:
            pbar = tqdm.tqdm(total=len(Z), position=4, desc="Iteration", leave=False)
        n2_old = self.n2
        if self.backend == "GPU" and self.__CUPY_AVAILABLE__:
            start_gpu = cp.cuda.Event()
            end_gpu = cp.cuda.Event()
            start_gpu.record()
        t0 = time.perf_counter()
        for i, z in enumerate(Z):
            if z > self.L:
                self.n2 = 0
            if verbose:
                pbar.update(1)
            self.split_step(A, A_sq, V, self.propagator, self.plans, precision)
            if callback is not None:
                if isinstance(callback, Callable):
                    callback(self, A, z, i, *callback_args)
                elif isinstance(callback, list) and isinstance(callback[0], Callable):
                    for c, ca in zip(callback, callback_args):
                        c(self, A, z, i, *ca)
                else:
                    raise ValueError(
                        "callbacks should be a callable or a list of callables"
                    )
        t_cpu = time.perf_counter() - t0
        if verbose:
            pbar.close()

        if self.backend == "GPU" and self.__CUPY_AVAILABLE__:
            end_gpu.record()
            end_gpu.synchronize()
            t_gpu = cp.cuda.get_elapsed_time(start_gpu, end_gpu)
        if verbose:
            if self.backend == "GPU" and self.__CUPY_AVAILABLE__:
                print(
                    f"\nTime spent to solve : {t_gpu*1e-3} s (GPU) /"
                    f" {time.perf_counter()-t0} s (CPU)\n"
                )
            else:
                print(f"\nTime spent to solve : {t_cpu} s (CPU)\n")
        self.n2 = n2_old
        return_np_array = isinstance(E_in, np.ndarray)
        if (
            self.backend == "GPU"
            and self.__CUPY_AVAILABLE__
            or self.backend == "CL"
            and self.__PYOPENCL_AVAILABLE__
        ):
            if return_np_array:
                A = A.get()
            self._retrieve_arrays_from_gpu()

        if plot:
            self.plot_field(A, z)
        return A

    def plot_field(self, A_plot: np.ndarray, z: float) -> None:
        """Plot a field for monitoring.

        Args:
            A_plot (np.ndarray): Field to plot.
            z (float): Propagation distance.
        """
        # if array is multi-dimensional, drop dims until the shape is 2D
        if A_plot.ndim > 2:
            while len(A_plot.shape) > 2:
                A_plot = A_plot[0]
        if (
            self.__CUPY_AVAILABLE__
            and isinstance(A_plot, cp.ndarray)
            or self.__PYOPENCL_AVAILABLE__
            and isinstance(A_plot, cla.Array)
        ):
            A_plot = A_plot.get()
        fig, ax = plt.subplots(1, 3, layout="constrained", figsize=(15, 5))
        fig.suptitle(rf"Field at $z$ = {z:.2e} m")
        ext_real = [
            np.min(self.X) * 1e3,
            np.max(self.X) * 1e3,
            np.min(self.Y) * 1e3,
            np.max(self.Y) * 1e3,
        ]
        ext_fourier = [
            np.min(self.Kx) * 1e-3,
            np.max(self.Kx) * 1e-3,
            np.min(self.Ky) * 1e-3,
            np.max(self.Ky) * 1e-3,
        ]
        rho = np.abs(A_plot) ** 2 * 1e-4 * c / 2 * epsilon_0
        phi = np.angle(A_plot)
        im_fft = np.abs(np.fft.fftshift(np.fft.fft2(A_plot)))
        im0 = ax[0].imshow(rho, extent=ext_real)
        ax[0].set_title("Intensity")
        ax[0].set_xlabel("x (mm)")
        ax[0].set_ylabel("y (mm)")
        fig.colorbar(im0, ax=ax[0], shrink=0.6, label=r"Intensity ($W/cm^2$)")
        im1 = ax[1].imshow(
            phi, extent=ext_real, cmap="twilight_shifted", vmin=-np.pi, vmax=np.pi
        )
        ax[1].set_title("Phase")
        ax[1].set_xlabel("x (mm)")
        ax[1].set_ylabel("y (mm)")
        fig.colorbar(im1, ax=ax[1], shrink=0.6, label="Phase (rad)")
        im2 = ax[2].imshow(
            im_fft,
            extent=ext_fourier,
            cmap="nipy_spectral",
        )
        ax[2].set_title("Fourier space")
        ax[2].set_xlabel(r"$k_x$ ($mm^{-1}$)")
        ax[2].set_ylabel(r"$k_y$ ($mm^{-1}$)")
        fig.colorbar(im2, ax=ax[2], shrink=0.6, label="Intensity (a.u.)")
        plt.show()<|MERGE_RESOLUTION|>--- conflicted
+++ resolved
@@ -70,11 +70,7 @@
             Isat (float): Saturation intensity in W/m^2
             nl_length (float): Non local length in m
             wvl (float): Wavelength in m
-<<<<<<< HEAD
-            backend (str, optional): "GPU", "CPU" or "CL". Defaults to __BACKEND__.
-=======
             backend (str, optional): Will run using the "GPU" or "CPU". Defaults to __BACKEND__.
->>>>>>> 9053e7fa
         """
         # listof physical parameters
         self.backend = backend
